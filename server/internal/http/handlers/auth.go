--- conflicted
+++ resolved
@@ -147,7 +147,6 @@
 }
 
 func resolveIPCountry(r *http.Request, resolver countryResolver) string {
-<<<<<<< HEAD
 	if country := middleware.CountryFromContext(r.Context()); country != "" {
 		return country
 	}
@@ -156,26 +155,6 @@
 		lookup = resolver.CountryCode
 	}
 	return middleware.ResolveCountry(r, lookup)
-=======
-	if r == nil {
-		return ""
-	}
-	headers := []string{"X-IP-Country", "CF-IPCountry", "X-Country-Code"}
-	for _, key := range headers {
-		if val := strings.TrimSpace(r.Header.Get(key)); val != "" {
-			return strings.ToUpper(val)
-		}
-	}
-	if resolver == nil {
-		return ""
-	}
-	if ip := middleware.ClientIP(r); ip != "" {
-		if country, err := resolver.CountryCode(ip); err == nil && country != "" {
-			return strings.ToUpper(country)
-		}
-	}
-	return ""
->>>>>>> 23ca63c9
 }
 
 func (a *App) PromptClear(w http.ResponseWriter, r *http.Request) {
