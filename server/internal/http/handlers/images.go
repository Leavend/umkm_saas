package handlers

import (
	"archive/zip"
	"bytes"
	"context"
	"encoding/binary"
	"encoding/json"
	"errors"
	"fmt"
	"image"
	_ "image/gif"
	_ "image/jpeg"
	_ "image/png"
	"io"
	"math"
	"net"
	"net/http"
	"net/url"
<<<<<<< HEAD
	"path"
=======
>>>>>>> 55bfa70f
	"path/filepath"
	"strings"
	"sync"
	"time"

	"server/internal/db"
	"server/internal/domain/jsoncfg"
	"server/internal/imagegen"
	"server/internal/sqlinline"

	"github.com/go-chi/chi/v5"
	"github.com/google/uuid"
	"github.com/jackc/pgx/v5"
)

const maxUploadBytes = 12 << 20

type imageJobResponse struct {
	ID          string          `json:"id"`
	UserID      string          `json:"user_id,omitempty"`
	Provider    string          `json:"provider"`
	Model       string          `json:"model"`
	Status      string          `json:"status"`
	Quantity    int32           `json:"quantity"`
	AspectRatio *string         `json:"aspect_ratio,omitempty"`
	Prompt      json.RawMessage `json:"prompt"`
	SourceAsset json.RawMessage `json:"source_asset"`
	Output      json.RawMessage `json:"output,omitempty"`
	Error       *string         `json:"error,omitempty"`
	CreatedAt   time.Time       `json:"created_at"`
	UpdatedAt   time.Time       `json:"updated_at"`
}

func (a *App) ImagesUpload(w http.ResponseWriter, r *http.Request) {
	userID := a.currentUserID(r)
	if userID == "" {
		a.error(w, http.StatusUnauthorized, "unauthorized", "missing user context")
		return
	}
	if a.FileStore == nil {
		a.error(w, http.StatusInternalServerError, "internal", "file storage unavailable")
		return
	}

	r.Body = http.MaxBytesReader(w, r.Body, maxUploadBytes+1024)
	if err := r.ParseMultipartForm(maxUploadBytes + 1024); err != nil {
		a.error(w, http.StatusBadRequest, "bad_request", "invalid upload payload")
		return
	}
	file, header, err := r.FormFile("file")
	if err != nil {
		a.error(w, http.StatusBadRequest, "bad_request", "file is required")
		return
	}
	defer file.Close()

	data, err := io.ReadAll(io.LimitReader(file, maxUploadBytes+1))
	if err != nil {
		a.error(w, http.StatusBadRequest, "bad_request", "failed to read file")
		return
	}
	if len(data) == 0 {
		a.error(w, http.StatusBadRequest, "bad_request", "empty file")
		return
	}
	if len(data) > maxUploadBytes {
		a.error(w, http.StatusRequestEntityTooLarge, "too_large", "file exceeds 12MB limit")
		return
	}

	sniff := data
	if len(sniff) > 512 {
		sniff = sniff[:512]
	}
	detectedMIME := http.DetectContentType(sniff)
	width, height, normalizedMIME, err := decodeImageDimensions(data, detectedMIME)
	if err != nil {
		a.error(w, http.StatusBadRequest, "bad_request", "unsupported image format")
		return
	}
	if normalizedMIME != "" {
		detectedMIME = normalizedMIME
	}
	if !isSupportedImageMime(detectedMIME) {
		a.error(w, http.StatusBadRequest, "bad_request", "format not supported")
		return
	}
	aspect := deriveAspectLabel(width, height)
	ext := extensionForUpload(detectedMIME)
	if ext == "" {
		ext = ".png"
	}
	storageKey := fmt.Sprintf("uploads/%s/%d%s", userID, time.Now().UnixNano(), ext)
	savedKey, err := a.FileStore.Write(r.Context(), storageKey, data)
	if err != nil {
		a.error(w, http.StatusInternalServerError, "internal", "failed to persist file")
		return
	}

	props := map[string]any{
		"source":            "upload",
		"original_filename": header.Filename,
		"filename":          filepath.Base(savedKey),
		"url":               a.assetURL(savedKey),
	}
	if mode := strings.TrimSpace(r.FormValue("mode")); mode != "" {
		props["mode"] = mode
	}
	if theme := strings.TrimSpace(r.FormValue("background_theme")); theme != "" {
		props["background_theme"] = theme
	}
	if enhance := strings.TrimSpace(r.FormValue("enhance_level")); enhance != "" {
		props["enhance_level"] = enhance
	}

	row := a.SQL.QueryRow(
		r.Context(),
		sqlinline.QInsertUploadedAsset,
		userID,
		"",
		savedKey,
		detectedMIME,
		int64(len(data)),
		width,
		height,
		aspect,
		jsoncfg.MustMarshal(props),
	)
	var assetID string
	if err := row.Scan(&assetID); err != nil {
		a.error(w, http.StatusInternalServerError, "internal", "failed to record upload")
		return
	}

	a.json(w, http.StatusCreated, map[string]any{
		"asset_id":     assetID,
		"storage_key":  savedKey,
		"mime":         detectedMIME,
		"bytes":        len(data),
		"width":        width,
		"height":       height,
		"aspect_ratio": aspect,
		"url":          a.assetURL(savedKey),
	})
}

func decodeImageDimensions(data []byte, fallback string) (int, int, string, error) {
	reader := bytes.NewReader(data)
	cfg, format, err := image.DecodeConfig(reader)
	if err == nil {
		return cfg.Width, cfg.Height, mimeFromFormat(format, fallback), nil
	}
	if isLikelyWebP(data) || strings.Contains(strings.ToLower(fallback), "webp") {
		if width, height, webpErr := decodeWebPDimensions(data); webpErr == nil {
			return width, height, "image/webp", nil
		}
	}
	return 0, 0, fallback, err
}

func decodeWebPDimensions(data []byte) (int, int, error) {
	if len(data) < 30 {
		return 0, 0, fmt.Errorf("webp: insufficient data")
	}
	if string(data[0:4]) != "RIFF" || string(data[8:12]) != "WEBP" {
		return 0, 0, fmt.Errorf("webp: invalid riff header")
	}
	chunk := string(data[12:16])
	switch chunk {
	case "VP8X":
		if len(data) < 30 {
			return 0, 0, fmt.Errorf("webp: truncated vp8x chunk")
		}
		width := int(uint32(data[24]) | uint32(data[25])<<8 | uint32(data[26])<<16)
		height := int(uint32(data[27]) | uint32(data[28])<<8 | uint32(data[29])<<16)
		return width + 1, height + 1, nil
	case "VP8 ":
		if len(data) < 30 {
			return 0, 0, fmt.Errorf("webp: truncated vp8 chunk")
		}
		rawW := binary.LittleEndian.Uint16(data[26:28])
		rawH := binary.LittleEndian.Uint16(data[28:30])
		return int(rawW & 0x3FFF), int(rawH & 0x3FFF), nil
	case "VP8L":
		if len(data) < 25 {
			return 0, 0, fmt.Errorf("webp: truncated vp8l chunk")
		}
		if data[20] != 0x2f {
			return 0, 0, fmt.Errorf("webp: invalid vp8l signature")
		}
		bits := binary.LittleEndian.Uint32(data[21:25])
		width := int(bits&0x3FFF) + 1
		height := int((bits>>14)&0x3FFF) + 1
		return width, height, nil
	default:
		return 0, 0, fmt.Errorf("webp: unsupported chunk %s", chunk)
	}
}

func isLikelyWebP(data []byte) bool {
	return len(data) >= 12 && string(data[0:4]) == "RIFF" && string(data[8:12]) == "WEBP"
}

func mimeFromFormat(format, fallback string) string {
	switch strings.ToLower(strings.TrimSpace(format)) {
	case "png":
		return "image/png"
	case "jpeg", "jpg":
		return "image/jpeg"
	case "gif":
		return "image/gif"
	default:
		return fallback
	}
}

func isSupportedImageMime(mime string) bool {
	mime = strings.ToLower(strings.TrimSpace(mime))
	switch mime {
	case "image/png", "image/jpeg", "image/jpg", "image/webp":
		return true
	default:
		return false
	}
}

func extensionForUpload(mime string) string {
	switch strings.ToLower(strings.TrimSpace(mime)) {
	case "image/png":
		return ".png"
	case "image/jpeg", "image/jpg":
		return ".jpg"
	case "image/webp":
		return ".webp"
	default:
		return ""
	}
}

func deriveAspectLabel(width, height int) string {
	if width <= 0 || height <= 0 {
		return ""
	}
	ratio := float64(width) / float64(height)
	targets := map[string]float64{
		"1:1":  1.0,
		"4:3":  4.0 / 3.0,
		"3:4":  3.0 / 4.0,
		"16:9": 16.0 / 9.0,
		"9:16": 9.0 / 16.0,
	}
	best := ""
	bestDiff := math.MaxFloat64
	for label, target := range targets {
		diff := math.Abs(ratio - target)
		if diff < bestDiff {
			bestDiff = diff
			best = label
		}
	}
	if best != "" && bestDiff <= 0.12 {
		return best
	}
	g := gcd(width, height)
	if g <= 0 {
		return fmt.Sprintf("%d:%d", width, height)
	}
	return fmt.Sprintf("%d:%d", width/g, height/g)
}

func gcd(a, b int) int {
	if a < 0 {
		a = -a
	}
	if b < 0 {
		b = -b
	}
	for b != 0 {
		a, b = b, a%b
	}
	if a == 0 {
		return 1
	}
	return a
}

func (a *App) ImagesGenerate(w http.ResponseWriter, r *http.Request) {
	userID := a.currentUserID(r)
	if userID == "" {
		a.error(w, http.StatusUnauthorized, "unauthorized", "missing user context")
		return
	}
	if a.ImageEditor == nil {
		a.error(w, http.StatusServiceUnavailable, "unavailable", "image editor unavailable")
		return
	}

	var req imagegen.GenerateRequest
	if err := json.NewDecoder(r.Body).Decode(&req); err != nil {
		a.error(w, http.StatusBadRequest, "bad_request", "invalid payload")
		return
	}

	provider := strings.TrimSpace(strings.ToLower(req.Provider))
	if provider == "" || provider == "qwen-image-plus" {
		provider = "qwen-image-edit"
	}
	if provider != "qwen-image-edit" {
		a.error(w, http.StatusBadRequest, "bad_request", "unsupported provider")
		return
	}

	sourceURL := strings.TrimSpace(req.Prompt.SourceAsset.URL)
	parsedURL, err := url.Parse(sourceURL)
	if err != nil || parsedURL == nil || (parsedURL.Scheme != "http" && parsedURL.Scheme != "https") {
		a.error(w, http.StatusUnprocessableEntity, "invalid_source", "prompt.source_asset.url must be a public http(s) URL")
		return
	}
<<<<<<< HEAD
	host := strings.ToLower(parsedURL.Hostname())
	_, allowlisted := a.sourceHostAllowlist[host]
=======
>>>>>>> 55bfa70f
	if err := ensurePublicHTTPURL(parsedURL, a.sourceHostAllowlist); err != nil {
		a.error(w, http.StatusUnprocessableEntity, "invalid_source", err.Error())
		return
	}

	quantity := req.Quantity
	if quantity <= 0 {
		quantity = 1
	}
	if quantity > 8 {
		quantity = 8
	}

	q := db.New(a.DB)

	promptJSON, err := json.Marshal(req.Prompt)
	if err != nil {
		a.error(w, http.StatusBadRequest, "bad_request", "failed to encode prompt")
		return
	}
	sourceJSON, err := json.Marshal(req.Prompt.SourceAsset)
	if err != nil {
		a.error(w, http.StatusBadRequest, "bad_request", "failed to encode source asset")
		return
	}

	var aspectPtr *string
	aspect := strings.TrimSpace(req.AspectRatio)
	if aspect != "" {
		aspectPtr = &aspect
	}
	var userPtr *string
	if userID != "" {
		userPtr = &userID
	}

	jobID, err := q.CreateImageJob(r.Context(), db.CreateImageJobParams{
		UserID:      userPtr,
		Provider:    provider,
		Model:       "qwen-image-edit",
		Quantity:    int32(quantity),
		AspectRatio: aspectPtr,
		Prompt:      promptJSON,
		SourceAsset: sourceJSON,
	})
	if err != nil {
		a.error(w, http.StatusInternalServerError, "internal", "failed to create job")
<<<<<<< HEAD
		return
	}

	source, err := a.prepareSourceImage(r.Context(), sourceURL, parsedURL, req.Prompt.SourceAsset.AssetID, allowlisted)
	if err != nil {
		_ = q.FailImageJob(r.Context(), db.FailImageJobParams{ID: jobID, Error: err.Error()})
		a.error(w, http.StatusUnprocessableEntity, "invalid_source", err.Error())
		return
	}

	if err := q.StartImageJob(r.Context(), jobID); err != nil {
		a.error(w, http.StatusInternalServerError, "internal", "failed to start job")
		return
	}

=======
		return
	}

	if err := q.StartImageJob(r.Context(), jobID); err != nil {
		a.error(w, http.StatusInternalServerError, "internal", "failed to start job")
		return
	}

>>>>>>> 55bfa70f
	instruction := imagegen.BuildInstruction(req)
	negative := ""
	if req.Prompt.Extras != nil {
		if v, ok := req.Prompt.Extras["negative_prompt"].(string); ok {
			negative = v
		}
	}

	results := make([]struct {
		url string
		err error
	}, quantity)
	var wg sync.WaitGroup
	for i := 0; i < quantity; i++ {
		idx := i
		wg.Add(1)
		go func() {
			defer wg.Done()
			if err := a.acquireImageSlot(r.Context()); err != nil {
				results[idx].err = err
				return
			}
			defer a.releaseImageSlot()
			ctx, cancel := context.WithTimeout(r.Context(), 90*time.Second)
			defer cancel()
<<<<<<< HEAD
			url, err := a.ImageEditor.EditOnce(ctx, source, instruction, req.Prompt.Watermark.Enabled, negative, nil)
=======
			url, err := a.ImageEditor.EditOnce(ctx, sourceURL, instruction, req.Prompt.Watermark.Enabled, negative, nil)
>>>>>>> 55bfa70f
			results[idx] = struct {
				url string
				err error
			}{url: url, err: err}
		}()
	}
	wg.Wait()

	var urls []string
	for _, res := range results {
		if res.err != nil {
			_ = q.FailImageJob(r.Context(), db.FailImageJobParams{ID: jobID, Error: res.err.Error()})
			a.error(w, http.StatusBadGateway, "generation_failed", res.err.Error())
			return
		}
		urls = append(urls, res.url)
	}

	outputPayload := map[string]any{
		"images": func() []map[string]string {
			items := make([]map[string]string, 0, len(urls))
			for _, u := range urls {
				items = append(items, map[string]string{"url": u})
			}
			return items
		}(),
	}
	outputJSON, err := json.Marshal(outputPayload)
	if err != nil {
		_ = q.FailImageJob(r.Context(), db.FailImageJobParams{ID: jobID, Error: err.Error()})
		a.error(w, http.StatusInternalServerError, "internal", "failed to encode output")
<<<<<<< HEAD
		return
	}

	if err := q.CompleteImageJob(r.Context(), db.CompleteImageJobParams{ID: jobID, Output: outputJSON}); err != nil {
		a.error(w, http.StatusInternalServerError, "internal", "failed to persist output")
		return
	}

=======
		return
	}

	if err := q.CompleteImageJob(r.Context(), db.CompleteImageJobParams{ID: jobID, Output: outputJSON}); err != nil {
		a.error(w, http.StatusInternalServerError, "internal", "failed to persist output")
		return
	}

>>>>>>> 55bfa70f
	a.json(w, http.StatusCreated, imagegen.GenerateResponse{
		JobID:  jobID.String(),
		Status: "SUCCEEDED",
		Images: urls,
	})
}

func (a *App) ImageJob(w http.ResponseWriter, r *http.Request) {
	userID := a.currentUserID(r)
	if userID == "" {
		a.error(w, http.StatusUnauthorized, "unauthorized", "missing user context")
		return
	}
	idStr := chi.URLParam(r, "id")
	if idStr == "" {
		a.error(w, http.StatusBadRequest, "bad_request", "job id required")
		return
	}
	jobID, err := uuid.Parse(idStr)
	if err != nil {
		a.error(w, http.StatusBadRequest, "bad_request", "invalid job id")
		return
	}
	q := db.New(a.DB)
	job, err := q.GetImageJob(r.Context(), jobID)
	if err != nil {
		if errors.Is(err, pgx.ErrNoRows) {
			a.error(w, http.StatusNotFound, "not_found", "job not found")
			return
		}
		a.error(w, http.StatusInternalServerError, "internal", "failed to load job")
		return
	}
	if job.UserID.Valid && job.UserID.String != userID {
		a.error(w, http.StatusNotFound, "not_found", "job not found")
		return
	}

	var aspectPtr *string
	if job.AspectRatio.Valid {
		v := job.AspectRatio.String
		aspectPtr = &v
	}
	var errPtr *string
	if job.Error.Valid && job.Error.String != "" {
		v := job.Error.String
		errPtr = &v
	}
	userVal := ""
	if job.UserID.Valid {
		userVal = job.UserID.String
	}
	resp := imageJobResponse{
		ID:          job.ID.String(),
		UserID:      userVal,
		Provider:    job.Provider,
		Model:       job.Model,
		Status:      job.Status,
		Quantity:    job.Quantity,
		AspectRatio: aspectPtr,
		Prompt:      json.RawMessage(job.Prompt),
		SourceAsset: json.RawMessage(job.SourceAsset),
		CreatedAt:   job.CreatedAt,
		UpdatedAt:   job.UpdatedAt,
	}
	if len(job.Output) > 0 {
		resp.Output = json.RawMessage(job.Output)
	}
	resp.Error = errPtr

	a.json(w, http.StatusOK, resp)
}

func (a *App) ImageDownload(w http.ResponseWriter, r *http.Request) {
	userID := a.currentUserID(r)
	if userID == "" {
		a.error(w, http.StatusUnauthorized, "unauthorized", "missing user context")
		return
	}
	idStr := chi.URLParam(r, "job_id")
	if idStr == "" {
		a.error(w, http.StatusBadRequest, "bad_request", "job id required")
		return
	}
	jobID, err := uuid.Parse(idStr)
	if err != nil {
		a.error(w, http.StatusBadRequest, "bad_request", "invalid job id")
		return
	}
	q := db.New(a.DB)
	job, err := q.GetImageJob(r.Context(), jobID)
	if err != nil {
		if errors.Is(err, pgx.ErrNoRows) {
			a.error(w, http.StatusNotFound, "not_found", "job not found")
			return
		}
		a.error(w, http.StatusInternalServerError, "internal", "failed to load job")
		return
	}
	if job.UserID.Valid && job.UserID.String != userID {
		a.error(w, http.StatusNotFound, "not_found", "job not found")
		return
	}
	if job.Status != "SUCCEEDED" || len(job.Output) == 0 {
		a.error(w, http.StatusConflict, "job_pending", "job has not completed")
		return
	}
	urls := extractImageURLs(job.Output)
	if len(urls) == 0 {
		a.error(w, http.StatusNotFound, "no_image", "no image available")
		return
	}

	req, err := http.NewRequestWithContext(r.Context(), http.MethodGet, urls[0], nil)
	if err != nil {
		a.error(w, http.StatusBadGateway, "download_error", err.Error())
		return
	}
	resp, err := http.DefaultClient.Do(req)
	if err != nil {
		a.error(w, http.StatusBadGateway, "download_error", err.Error())
		return
	}
	defer resp.Body.Close()
	if resp.StatusCode >= http.StatusBadRequest {
		a.error(w, http.StatusBadGateway, "download_error", fmt.Sprintf("remote status %d", resp.StatusCode))
		return
	}

	contentType := resp.Header.Get("Content-Type")
	if contentType == "" {
		contentType = "image/png"
	}
	w.Header().Set("Content-Type", contentType)
	w.Header().Set("Content-Disposition", fmt.Sprintf("attachment; filename=job-%s.png", job.ID.String()))
	w.WriteHeader(http.StatusOK)
	_, _ = io.Copy(w, resp.Body)
}

func (a *App) ImageDownloadZip(w http.ResponseWriter, r *http.Request) {
	userID := a.currentUserID(r)
	if userID == "" {
		a.error(w, http.StatusUnauthorized, "unauthorized", "missing user context")
		return
	}
	idStr := chi.URLParam(r, "job_id")
	if idStr == "" {
		a.error(w, http.StatusBadRequest, "bad_request", "job id required")
		return
	}
	jobID, err := uuid.Parse(idStr)
	if err != nil {
		a.error(w, http.StatusBadRequest, "bad_request", "invalid job id")
		return
	}
	q := db.New(a.DB)
	job, err := q.GetImageJob(r.Context(), jobID)
	if err != nil {
		if errors.Is(err, pgx.ErrNoRows) {
			a.error(w, http.StatusNotFound, "not_found", "job not found")
			return
		}
		a.error(w, http.StatusInternalServerError, "internal", "failed to load job")
		return
	}
	if job.UserID.Valid && job.UserID.String != userID {
		a.error(w, http.StatusNotFound, "not_found", "job not found")
		return
	}
<<<<<<< HEAD

	urls := extractImageURLs(job.Output)
	if len(urls) == 0 {
		a.error(w, http.StatusNotFound, "no_image", "no image available")
		return
	}

	w.Header().Set("Content-Type", "application/zip")
	w.Header().Set("Content-Disposition", fmt.Sprintf("attachment; filename=job-%s.zip", job.ID.String()))

	zipWriter := zip.NewWriter(w)
	defer zipWriter.Close()

	for idx, imgURL := range urls {
		req, err := http.NewRequestWithContext(r.Context(), http.MethodGet, imgURL, nil)
		if err != nil {
			continue
		}
		resp, err := http.DefaultClient.Do(req)
		if err != nil {
			continue
		}
		if resp.StatusCode >= http.StatusBadRequest {
			resp.Body.Close()
			continue
		}
		filename := fmt.Sprintf("image_%02d.png", idx+1)
		if ct := resp.Header.Get("Content-Type"); strings.Contains(ct, "jpeg") {
			filename = fmt.Sprintf("image_%02d.jpg", idx+1)
		}
		writer, err := zipWriter.Create(filename)
		if err != nil {
			resp.Body.Close()
			continue
		}
		_, _ = io.Copy(writer, resp.Body)
		resp.Body.Close()
	}
}

func (a *App) acquireImageSlot(ctx context.Context) error {
	if a.imageLimiter == nil {
		return nil
	}
	select {
	case a.imageLimiter <- struct{}{}:
		return nil
	case <-ctx.Done():
		return ctx.Err()
	}
}

func (a *App) releaseImageSlot() {
	if a.imageLimiter == nil {
		return
	}
	select {
	case <-a.imageLimiter:
	default:
	}
}

func extractImageURLs(raw []byte) []string {
	if len(raw) == 0 {
		return nil
	}
	var payload struct {
		Images []struct {
			URL string `json:"url"`
		} `json:"images"`
	}
	if err := json.Unmarshal(raw, &payload); err != nil {
=======

	urls := extractImageURLs(job.Output)
	if len(urls) == 0 {
		a.error(w, http.StatusNotFound, "no_image", "no image available")
		return
	}

	w.Header().Set("Content-Type", "application/zip")
	w.Header().Set("Content-Disposition", fmt.Sprintf("attachment; filename=job-%s.zip", job.ID.String()))

	zipWriter := zip.NewWriter(w)
	defer zipWriter.Close()

	for idx, imgURL := range urls {
		req, err := http.NewRequestWithContext(r.Context(), http.MethodGet, imgURL, nil)
		if err != nil {
			continue
		}
		resp, err := http.DefaultClient.Do(req)
		if err != nil {
			continue
		}
		if resp.StatusCode >= http.StatusBadRequest {
			resp.Body.Close()
			continue
		}
		filename := fmt.Sprintf("image_%02d.png", idx+1)
		if ct := resp.Header.Get("Content-Type"); strings.Contains(ct, "jpeg") {
			filename = fmt.Sprintf("image_%02d.jpg", idx+1)
		}
		writer, err := zipWriter.Create(filename)
		if err != nil {
			resp.Body.Close()
			continue
		}
		_, _ = io.Copy(writer, resp.Body)
		resp.Body.Close()
	}
}

func (a *App) acquireImageSlot(ctx context.Context) error {
	if a.imageLimiter == nil {
		return nil
	}
	select {
	case a.imageLimiter <- struct{}{}:
>>>>>>> 55bfa70f
		return nil
	case <-ctx.Done():
		return ctx.Err()
	}
<<<<<<< HEAD
	urls := make([]string, 0, len(payload.Images))
	for _, item := range payload.Images {
		if u := strings.TrimSpace(item.URL); u != "" {
			urls = append(urls, u)
		}
	}
	return urls
}

func (a *App) prepareSourceImage(ctx context.Context, rawURL string, parsed *url.URL, assetID string, allowlisted bool) (imagegen.SourceImage, error) {
	src := imagegen.SourceImage{URL: rawURL}
	baseName := strings.TrimSpace(path.Base(parsed.Path))
	if baseName != "" && baseName != "." && baseName != "/" {
		src.Name = baseName
	} else {
		src.Name = strings.TrimSpace(assetID)
	}
	if allowlisted {
		data, mimeType, err := a.fetchAllowlistedSource(ctx, rawURL)
		if err != nil {
			return imagegen.SourceImage{}, err
		}
		src.Data = data
		src.MIMEType = mimeType
	}
	return src, nil
}

func (a *App) fetchAllowlistedSource(ctx context.Context, rawURL string) ([]byte, string, error) {
	client := a.sourceFetcher
	if client == nil {
		client = http.DefaultClient
	}
	req, err := http.NewRequestWithContext(ctx, http.MethodGet, rawURL, nil)
	if err != nil {
		return nil, "", fmt.Errorf("failed to create request for source asset: %w", err)
	}
	resp, err := client.Do(req)
	if err != nil {
		return nil, "", fmt.Errorf("failed to fetch source asset: %w", err)
	}
	defer resp.Body.Close()
	if resp.StatusCode >= 300 {
		return nil, "", fmt.Errorf("failed to fetch source asset: http %d", resp.StatusCode)
	}
	const maxSourceBytes = 20 << 20
	data, err := io.ReadAll(io.LimitReader(resp.Body, maxSourceBytes+1))
	if err != nil {
		return nil, "", fmt.Errorf("failed to read source asset: %w", err)
	}
	if len(data) > maxSourceBytes {
		return nil, "", errors.New("source asset exceeds 20MB limit")
	}
	mimeType := strings.TrimSpace(resp.Header.Get("Content-Type"))
	if idx := strings.Index(mimeType, ";"); idx >= 0 {
		mimeType = strings.TrimSpace(mimeType[:idx])
	}
	return data, mimeType, nil
=======
}

func (a *App) releaseImageSlot() {
	if a.imageLimiter == nil {
		return
	}
	select {
	case <-a.imageLimiter:
	default:
	}
}

func extractImageURLs(raw []byte) []string {
	if len(raw) == 0 {
		return nil
	}
	var payload struct {
		Images []struct {
			URL string `json:"url"`
		} `json:"images"`
	}
	if err := json.Unmarshal(raw, &payload); err != nil {
		return nil
	}
	urls := make([]string, 0, len(payload.Images))
	for _, item := range payload.Images {
		if u := strings.TrimSpace(item.URL); u != "" {
			urls = append(urls, u)
		}
	}
	return urls
>>>>>>> 55bfa70f
}

func ensurePublicHTTPURL(u *url.URL, allowlist map[string]struct{}) error {
	host := strings.TrimSpace(u.Hostname())
	if host == "" {
		return errors.New("prompt.source_asset.url must include a hostname")
	}
	lower := strings.ToLower(host)
	if _, ok := allowlist[lower]; ok {
		return nil
	}
	if ip := net.ParseIP(host); ip != nil {
		if ip.IsLoopback() || ip.IsUnspecified() || ip.IsPrivate() || ip.IsLinkLocalMulticast() || ip.IsLinkLocalUnicast() {
			return errors.New("prompt.source_asset.url must be publicly accessible")
		}
		return nil
	}
	if lower == "localhost" || strings.HasSuffix(lower, ".local") || strings.HasSuffix(lower, ".internal") {
		return errors.New("prompt.source_asset.url must be publicly accessible")
	}
	return nil
}<|MERGE_RESOLUTION|>--- conflicted
+++ resolved
@@ -17,10 +17,7 @@
 	"net"
 	"net/http"
 	"net/url"
-<<<<<<< HEAD
 	"path"
-=======
->>>>>>> 55bfa70f
 	"path/filepath"
 	"strings"
 	"sync"
@@ -339,11 +336,8 @@
 		a.error(w, http.StatusUnprocessableEntity, "invalid_source", "prompt.source_asset.url must be a public http(s) URL")
 		return
 	}
-<<<<<<< HEAD
 	host := strings.ToLower(parsedURL.Hostname())
 	_, allowlisted := a.sourceHostAllowlist[host]
-=======
->>>>>>> 55bfa70f
 	if err := ensurePublicHTTPURL(parsedURL, a.sourceHostAllowlist); err != nil {
 		a.error(w, http.StatusUnprocessableEntity, "invalid_source", err.Error())
 		return
@@ -391,7 +385,6 @@
 	})
 	if err != nil {
 		a.error(w, http.StatusInternalServerError, "internal", "failed to create job")
-<<<<<<< HEAD
 		return
 	}
 
@@ -407,16 +400,6 @@
 		return
 	}
 
-=======
-		return
-	}
-
-	if err := q.StartImageJob(r.Context(), jobID); err != nil {
-		a.error(w, http.StatusInternalServerError, "internal", "failed to start job")
-		return
-	}
-
->>>>>>> 55bfa70f
 	instruction := imagegen.BuildInstruction(req)
 	negative := ""
 	if req.Prompt.Extras != nil {
@@ -442,11 +425,7 @@
 			defer a.releaseImageSlot()
 			ctx, cancel := context.WithTimeout(r.Context(), 90*time.Second)
 			defer cancel()
-<<<<<<< HEAD
 			url, err := a.ImageEditor.EditOnce(ctx, source, instruction, req.Prompt.Watermark.Enabled, negative, nil)
-=======
-			url, err := a.ImageEditor.EditOnce(ctx, sourceURL, instruction, req.Prompt.Watermark.Enabled, negative, nil)
->>>>>>> 55bfa70f
 			results[idx] = struct {
 				url string
 				err error
@@ -478,7 +457,6 @@
 	if err != nil {
 		_ = q.FailImageJob(r.Context(), db.FailImageJobParams{ID: jobID, Error: err.Error()})
 		a.error(w, http.StatusInternalServerError, "internal", "failed to encode output")
-<<<<<<< HEAD
 		return
 	}
 
@@ -487,16 +465,6 @@
 		return
 	}
 
-=======
-		return
-	}
-
-	if err := q.CompleteImageJob(r.Context(), db.CompleteImageJobParams{ID: jobID, Output: outputJSON}); err != nil {
-		a.error(w, http.StatusInternalServerError, "internal", "failed to persist output")
-		return
-	}
-
->>>>>>> 55bfa70f
 	a.json(w, http.StatusCreated, imagegen.GenerateResponse{
 		JobID:  jobID.String(),
 		Status: "SUCCEEDED",
@@ -666,7 +634,6 @@
 		a.error(w, http.StatusNotFound, "not_found", "job not found")
 		return
 	}
-<<<<<<< HEAD
 
 	urls := extractImageURLs(job.Output)
 	if len(urls) == 0 {
@@ -739,59 +706,10 @@
 		} `json:"images"`
 	}
 	if err := json.Unmarshal(raw, &payload); err != nil {
-=======
-
-	urls := extractImageURLs(job.Output)
-	if len(urls) == 0 {
-		a.error(w, http.StatusNotFound, "no_image", "no image available")
-		return
-	}
-
-	w.Header().Set("Content-Type", "application/zip")
-	w.Header().Set("Content-Disposition", fmt.Sprintf("attachment; filename=job-%s.zip", job.ID.String()))
-
-	zipWriter := zip.NewWriter(w)
-	defer zipWriter.Close()
-
-	for idx, imgURL := range urls {
-		req, err := http.NewRequestWithContext(r.Context(), http.MethodGet, imgURL, nil)
-		if err != nil {
-			continue
-		}
-		resp, err := http.DefaultClient.Do(req)
-		if err != nil {
-			continue
-		}
-		if resp.StatusCode >= http.StatusBadRequest {
-			resp.Body.Close()
-			continue
-		}
-		filename := fmt.Sprintf("image_%02d.png", idx+1)
-		if ct := resp.Header.Get("Content-Type"); strings.Contains(ct, "jpeg") {
-			filename = fmt.Sprintf("image_%02d.jpg", idx+1)
-		}
-		writer, err := zipWriter.Create(filename)
-		if err != nil {
-			resp.Body.Close()
-			continue
-		}
-		_, _ = io.Copy(writer, resp.Body)
-		resp.Body.Close()
-	}
-}
-
-func (a *App) acquireImageSlot(ctx context.Context) error {
-	if a.imageLimiter == nil {
-		return nil
-	}
-	select {
-	case a.imageLimiter <- struct{}{}:
->>>>>>> 55bfa70f
 		return nil
 	case <-ctx.Done():
 		return ctx.Err()
 	}
-<<<<<<< HEAD
 	urls := make([]string, 0, len(payload.Images))
 	for _, item := range payload.Images {
 		if u := strings.TrimSpace(item.URL); u != "" {
@@ -850,39 +768,6 @@
 		mimeType = strings.TrimSpace(mimeType[:idx])
 	}
 	return data, mimeType, nil
-=======
-}
-
-func (a *App) releaseImageSlot() {
-	if a.imageLimiter == nil {
-		return
-	}
-	select {
-	case <-a.imageLimiter:
-	default:
-	}
-}
-
-func extractImageURLs(raw []byte) []string {
-	if len(raw) == 0 {
-		return nil
-	}
-	var payload struct {
-		Images []struct {
-			URL string `json:"url"`
-		} `json:"images"`
-	}
-	if err := json.Unmarshal(raw, &payload); err != nil {
-		return nil
-	}
-	urls := make([]string, 0, len(payload.Images))
-	for _, item := range payload.Images {
-		if u := strings.TrimSpace(item.URL); u != "" {
-			urls = append(urls, u)
-		}
-	}
-	return urls
->>>>>>> 55bfa70f
 }
 
 func ensurePublicHTTPURL(u *url.URL, allowlist map[string]struct{}) error {
