--- conflicted
+++ resolved
@@ -31,7 +31,6 @@
 
 const (
 	geminiDefaultTimeout = 15 * time.Second
-<<<<<<< HEAD
 	geminiDefaultModel   = "gemini-2.5-flash"
 	geminiDefaultBaseURL = "https://generativelanguage.googleapis.com/v1beta"
 )
@@ -71,34 +70,6 @@
 		Message string `json:"message"`
 		Status  string `json:"status"`
 	} `json:"error"`
-=======
-	geminiDefaultModel   = "google/gemini-2.0-flash-exp:free"
-	geminiDefaultBaseURL = "https://openrouter.ai/api/v1"
-)
-
-type geminiRequest struct {
-	Model          string                `json:"model"`
-	Messages       []geminiMessage       `json:"messages"`
-	Temperature    float64               `json:"temperature,omitempty"`
-	ResponseFormat *geminiResponseFormat `json:"response_format,omitempty"`
-}
-
-type geminiMessage struct {
-	Role    string `json:"role"`
-	Content string `json:"content"`
-}
-
-type geminiResponseFormat struct {
-	Type string `json:"type"`
-}
-
-type geminiResponse struct {
-	Choices []struct {
-		Message struct {
-			Content string `json:"content"`
-		} `json:"message"`
-	} `json:"choices"`
->>>>>>> 0fd88990
 }
 
 func NewGeminiEnhancer(opts GeminiOptions) (*GeminiEnhancer, error) {
@@ -132,7 +103,6 @@
 		return g.useFallback(ctx, req, "missing_api_key", nil)
 	}
 	payload := geminiRequest{
-<<<<<<< HEAD
 		SystemInstruction: &geminiContent{Parts: []geminiPart{{Text: "You are a helpful marketing assistant that always responds with valid JSON."}}},
 		Contents: []geminiContent{
 			{Role: "user", Parts: []geminiPart{{Text: buildEnhancePromptPayload(req)}}},
@@ -145,49 +115,6 @@
 	text, reason, err := g.call(ctx, payload)
 	if err != nil {
 		return g.useFallback(ctx, req, reason, err)
-=======
-		Model:       g.model,
-		Temperature: 0.5,
-		ResponseFormat: &geminiResponseFormat{
-			Type: "json_object",
-		},
-		Messages: []geminiMessage{
-			{Role: "system", Content: "You are a helpful marketing assistant that always responds with valid JSON."},
-			{Role: "user", Content: buildEnhancePromptPayload(req)},
-		},
-	}
-	var buf bytes.Buffer
-	if err := json.NewEncoder(&buf).Encode(payload); err != nil {
-		return g.useFallback(ctx, req, "encode_request", err)
-	}
-	endpoint := fmt.Sprintf("%s/chat/completions", g.baseURL)
-	httpReq, err := http.NewRequestWithContext(ctx, http.MethodPost, endpoint, &buf)
-	if err != nil {
-		return g.useFallback(ctx, req, "build_request", err)
-	}
-	httpReq.Header.Set("Content-Type", "application/json")
-	httpReq.Header.Set("Authorization", "Bearer "+g.apiKey)
-	resp, err := g.client.Do(httpReq)
-	if err != nil {
-		return g.useFallback(ctx, req, "http_request", err)
-	}
-	defer func() {
-		_ = resp.Body.Close()
-	}()
-	if resp.StatusCode >= 300 {
-		return g.useFallback(ctx, req, fmt.Sprintf("http_%d", resp.StatusCode), fmt.Errorf("gemini status %d", resp.StatusCode))
-	}
-	var out geminiResponse
-	if err := json.NewDecoder(resp.Body).Decode(&out); err != nil {
-		return g.useFallback(ctx, req, "decode_response", err)
-	}
-	if len(out.Choices) == 0 {
-		return g.useFallback(ctx, req, "empty_choices", errors.New("no choices"))
-	}
-	text := strings.TrimSpace(out.Choices[0].Message.Content)
-	if text == "" {
-		return g.useFallback(ctx, req, "empty_response", errors.New("empty response"))
->>>>>>> 0fd88990
 	}
 	parsed, err := parseModelPayload[modelEnhancePayload](text)
 	if err != nil {
@@ -224,7 +151,6 @@
 		return g.useFallbackRandom(ctx, locale, "missing_api_key", nil)
 	}
 	payload := geminiRequest{
-<<<<<<< HEAD
 		SystemInstruction: &geminiContent{Parts: []geminiPart{{Text: "You are a helpful marketing assistant that always responds with valid JSON."}}},
 		Contents: []geminiContent{
 			{Role: "user", Parts: []geminiPart{{Text: buildRandomPromptPayload(locale)}}},
@@ -237,49 +163,6 @@
 	text, reason, err := g.call(ctx, payload)
 	if err != nil {
 		return g.useFallbackRandom(ctx, locale, reason, err)
-=======
-		Model:       g.model,
-		Temperature: 0.7,
-		ResponseFormat: &geminiResponseFormat{
-			Type: "json_object",
-		},
-		Messages: []geminiMessage{
-			{Role: "system", Content: "You are a helpful marketing assistant that always responds with valid JSON."},
-			{Role: "user", Content: buildRandomPromptPayload(locale)},
-		},
-	}
-	var buf bytes.Buffer
-	if err := json.NewEncoder(&buf).Encode(payload); err != nil {
-		return g.useFallbackRandom(ctx, locale, "encode_request", err)
-	}
-	endpoint := fmt.Sprintf("%s/chat/completions", g.baseURL)
-	httpReq, err := http.NewRequestWithContext(ctx, http.MethodPost, endpoint, &buf)
-	if err != nil {
-		return g.useFallbackRandom(ctx, locale, "build_request", err)
-	}
-	httpReq.Header.Set("Content-Type", "application/json")
-	httpReq.Header.Set("Authorization", "Bearer "+g.apiKey)
-	resp, err := g.client.Do(httpReq)
-	if err != nil {
-		return g.useFallbackRandom(ctx, locale, "http_request", err)
-	}
-	defer func() {
-		_ = resp.Body.Close()
-	}()
-	if resp.StatusCode >= 300 {
-		return g.useFallbackRandom(ctx, locale, fmt.Sprintf("http_%d", resp.StatusCode), fmt.Errorf("gemini status %d", resp.StatusCode))
-	}
-	var out geminiResponse
-	if err := json.NewDecoder(resp.Body).Decode(&out); err != nil {
-		return g.useFallbackRandom(ctx, locale, "decode_response", err)
-	}
-	if len(out.Choices) == 0 {
-		return g.useFallbackRandom(ctx, locale, "empty_choices", errors.New("no choices"))
-	}
-	text := strings.TrimSpace(out.Choices[0].Message.Content)
-	if text == "" {
-		return g.useFallbackRandom(ctx, locale, "empty_response", errors.New("empty response"))
->>>>>>> 0fd88990
 	}
 	parsed, err := parseModelPayload[modelRandomPayload](text)
 	if err != nil {
