package infra

import (
	"fmt"
	"net/url"
	"os"
	"sort"
	"strconv"
	"strings"
	"time"
)

// Config represents application configuration loaded from environment variables.
type Config struct {
	AppEnv               string
	Port                 string
	DatabaseURL          string
	JWTSecret            string
	StorageBaseURL       string
	StoragePath          string
	GeoIPDBPath          string
	GoogleClientID       string
	GoogleIssuer         string
	PromptProvider       string
	QwenAPIKey           string
	QwenModel            string
	QwenBaseURL          string
	QwenDefaultSize      string
	GeminiAPIKey         string
	GeminiModel          string
	GeminiBaseURL        string
	OpenAIAPIKey         string
	OpenAIModel          string
	OpenAIBaseURL        string
	OpenAIOrg            string
	ImageSourceAllowlist []string
	HTTPReadTimeout      time.Duration
	HTTPWriteTimeout     time.Duration
	HTTPIdleTimeout      time.Duration
	RateLimitPerMin      int
<<<<<<< HEAD
=======
	CertFile             string
	KeyFile              string
>>>>>>> c378677f
}

// LoadConfig loads configuration from environment variables and applies defaults where needed.
func LoadConfig() (*Config, error) {
	port := getEnv("PORT", "8080")
	storageBaseDefault := fmt.Sprintf("http://localhost:%s/static", port)

	allowlistHosts := make(map[string]struct{})
	if rawAllowlist := strings.TrimSpace(os.Getenv("IMAGE_SOURCE_HOST_ALLOWLIST")); rawAllowlist != "" {
		for _, host := range strings.Split(rawAllowlist, ",") {
			normalized := strings.ToLower(strings.TrimSpace(host))
			if normalized != "" {
				allowlistHosts[normalized] = struct{}{}
			}
		}
	}

	cfg := &Config{
		AppEnv:           getEnv("APP_ENV", "development"),
		Port:             port,
		DatabaseURL:      os.Getenv("DATABASE_URL"),
		JWTSecret:        os.Getenv("JWT_SECRET"),
		StorageBaseURL:   getEnv("STORAGE_BASE_URL", storageBaseDefault),
		StoragePath:      getEnv("STORAGE_PATH", "./storage"),
		GeoIPDBPath:      os.Getenv("GEOIP_DB_PATH"),
		GoogleClientID:   os.Getenv("GOOGLE_CLIENT_ID"),
		GoogleIssuer:     getEnv("GOOGLE_ISSUER", "https://accounts.google.com"),
		PromptProvider:   getEnv("PROMPT_PROVIDER", "gemini"),
		QwenAPIKey:       os.Getenv("QWEN_API_KEY"),
		QwenModel:        getEnv("QWEN_MODEL", "qwen-image-plus"),
		QwenBaseURL:      getEnv("QWEN_BASE_URL", "https://dashscope-intl.aliyuncs.com/api/v1"),
		QwenDefaultSize:  getEnv("QWEN_DEFAULT_SIZE", "1328*1328"),
		GeminiAPIKey:     os.Getenv("GEMINI_API_KEY"),
		GeminiModel:      getEnv("GEMINI_MODEL", "gemini-2.5-flash"),
		GeminiBaseURL:    getEnv("GEMINI_BASE_URL", "https://generativelanguage.googleapis.com/v1beta"),
		OpenAIAPIKey:     os.Getenv("OPENAI_API_KEY"),
		OpenAIModel:      getEnv("OPENAI_MODEL", "gpt-4o-mini"),
		OpenAIBaseURL:    getEnv("OPENAI_BASE_URL", "https://api.openai.com/v1"),
		OpenAIOrg:        os.Getenv("OPENAI_ORG"),
		HTTPReadTimeout:  time.Second * time.Duration(getEnvInt("HTTP_READ_TIMEOUT_SECONDS", 15)),
		HTTPWriteTimeout: time.Second * time.Duration(getEnvInt("HTTP_WRITE_TIMEOUT_SECONDS", 30)),
		HTTPIdleTimeout:  time.Second * time.Duration(getEnvInt("HTTP_IDLE_TIMEOUT_SECONDS", 60)),
		RateLimitPerMin:  getEnvInt("RATE_LIMIT_PER_MINUTE", 30),
		CertFile:         getEnv("HTTP_TLS_CERT_FILE", "./tls/localhost.pem"),
		KeyFile:          getEnv("HTTP_TLS_KEY_FILE", "./tls/localhost-key.pem"),
	}

	if parsedBase, err := url.Parse(cfg.StorageBaseURL); err == nil && parsedBase != nil {
		if host := strings.ToLower(strings.TrimSpace(parsedBase.Hostname())); host != "" {
			allowlistHosts[host] = struct{}{}
		}
	}

	if len(allowlistHosts) > 0 {
		cfg.ImageSourceAllowlist = make([]string, 0, len(allowlistHosts))
		for host := range allowlistHosts {
			cfg.ImageSourceAllowlist = append(cfg.ImageSourceAllowlist, host)
		}
		sort.Strings(cfg.ImageSourceAllowlist)
	}

	if parsedBase, err := url.Parse(cfg.StorageBaseURL); err == nil && parsedBase != nil {
		if host := strings.ToLower(strings.TrimSpace(parsedBase.Hostname())); host != "" {
			allowlistHosts[host] = struct{}{}
		}
	}

	if len(allowlistHosts) > 0 {
		cfg.ImageSourceAllowlist = make([]string, 0, len(allowlistHosts))
		for host := range allowlistHosts {
			cfg.ImageSourceAllowlist = append(cfg.ImageSourceAllowlist, host)
		}
		sort.Strings(cfg.ImageSourceAllowlist)
	}

	if cfg.DatabaseURL == "" {
		return nil, fmt.Errorf("DATABASE_URL is required")
	}

	if cfg.JWTSecret == "" {
		return nil, fmt.Errorf("JWT_SECRET is required")
	}

	return cfg, nil
}

func getEnv(key, fallback string) string {
	if v, ok := os.LookupEnv(key); ok && v != "" {
		return v
	}
	return fallback
}

func getEnvInt(key string, fallback int) int {
	if v, ok := os.LookupEnv(key); ok && v != "" {
		if i, err := strconv.Atoi(v); err == nil {
			return i
		}
	}
	return fallback
}<|MERGE_RESOLUTION|>--- conflicted
+++ resolved
@@ -38,11 +38,8 @@
 	HTTPWriteTimeout     time.Duration
 	HTTPIdleTimeout      time.Duration
 	RateLimitPerMin      int
-<<<<<<< HEAD
-=======
 	CertFile             string
 	KeyFile              string
->>>>>>> c378677f
 }
 
 // LoadConfig loads configuration from environment variables and applies defaults where needed.
